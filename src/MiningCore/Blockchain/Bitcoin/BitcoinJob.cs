--- conflicted
+++ resolved
@@ -1,519 +1,510 @@
-﻿/*
-Copyright 2017 Coin Foundry (coinfoundry.org)
-Authors: Oliver Weichhold (oliver@weichhold.com)
-
-Permission is hereby granted, free of charge, to any person obtaining a copy of this software and
-associated documentation files (the "Software"), to deal in the Software without restriction,
-including without limitation the rights to use, copy, modify, merge, publish, distribute, sublicense,
-and/or sell copies of the Software, and to permit persons to whom the Software is furnished to do so,
-subject to the following conditions:
-
-The above copyright notice and this permission notice shall be included in all copies or substantial
-portions of the Software.
-
-THE SOFTWARE IS PROVIDED "AS IS", WITHOUT WARRANTY OF ANY KIND, EXPRESS OR IMPLIED, INCLUDING BUT NOT
-LIMITED TO THE WARRANTIES OF MERCHANTABILITY, FITNESS FOR A PARTICULAR PURPOSE AND NONINFRINGEMENT.
-IN NO EVENT SHALL THE AUTHORS OR COPYRIGHT HOLDERS BE LIABLE FOR ANY CLAIM, DAMAGES OR OTHER LIABILITY,
-WHETHER IN AN ACTION OF CONTRACT, TORT OR OTHERWISE, ARISING FROM, OUT OF OR IN CONNECTION WITH THE
-SOFTWARE OR THE USE OR OTHER DEALINGS IN THE SOFTWARE.
-*/
-
-using System;
-using System.Collections.Generic;
-using System.Globalization;
-using System.IO;
-using System.Linq;
-using System.Numerics;
-using System.Text;
-using MiningCore.Blockchain.Bitcoin.DaemonResponses;
-using MiningCore.Configuration;
-using MiningCore.Crypto;
-using MiningCore.Extensions;
-using MiningCore.Stratum;
-using MiningCore.Time;
-using MiningCore.Util;
-using NBitcoin;
-using NBitcoin.DataEncoders;
-using Contract = MiningCore.Contracts.Contract;
-using Transaction = NBitcoin.Transaction;
-
-namespace MiningCore.Blockchain.Bitcoin
-{
-    public class BitcoinJob<TBlockTemplate>
-        where TBlockTemplate : BlockTemplate
-    {
-        protected IHashAlgorithm blockHasher;
-        protected ClusterConfig clusterConfig;
-        protected IMasterClock clock;
-        protected IHashAlgorithm coinbaseHasher;
-        protected double shareMultiplier;
-        protected int extraNoncePlaceHolderLength;
-        protected IHashAlgorithm headerHasher;
-        protected bool isPoS;
-
-        protected BitcoinNetworkType networkType;
-        protected IDestination poolAddressDestination;
-        protected PoolConfig poolConfig;
-        protected HashSet<string> submissions = new HashSet<string>();
-        protected uint256 blockTargetValue;
-        protected byte[] coinbaseFinal;
-        protected string coinbaseFinalHex;
-        protected byte[] coinbaseInitial;
-        protected string coinbaseInitialHex;
-        protected string[] merkleBranchesHex;
-        protected MerkleTree mt;
-
-        ///////////////////////////////////////////
-        // GetJobParams related properties
-
-        protected object[] jobParams;
-        protected string previousBlockHashReversedHex;
-        protected Money rewardToPool;
-        protected Transaction txOut;
-
-        // serialization constants
-        protected static byte[] scriptSigFinalBytes = new Script(Op.GetPushOp(Encoding.UTF8.GetBytes("/MiningCore/"))).ToBytes();
-
-        protected static byte[] sha256Empty = Enumerable.Repeat((byte) 0, 32).ToArray();
-        protected static uint txVersion = 1u; // transaction version (currently 1) - see https://en.bitcoin.it/wiki/Transaction
-
-        protected static uint txInputCount = 1u;
-        protected static uint txInPrevOutIndex = (uint) (Math.Pow(2, 32) - 1);
-        protected static uint txInSequence;
-        protected static uint txLockTime;
-
-        protected virtual void BuildMerkleBranches()
-        {
-            var transactionHashes = BlockTemplate.Transactions
-                .Select(tx => (tx.TxId ?? tx.Hash)
-                    .HexToByteArray()
-                    .ReverseArray())
-                .ToArray();
-
-            mt = new MerkleTree(transactionHashes);
-
-            merkleBranchesHex = mt.Steps
-                .Select(x => x.ToHexString())
-                .ToArray();
-        }
-
-        protected virtual void BuildCoinbase()
-        {
-            var extraNoncePlaceHolderLengthByte = (byte) extraNoncePlaceHolderLength;
-
-            // generate script parts
-            var sigScriptInitial = GenerateScriptSigInitial();
-            var sigScriptInitialBytes = sigScriptInitial.ToBytes();
-
-            var sigScriptLength = (uint) (
-                sigScriptInitial.Length +
-                1 + // for extranonce-placeholder length after sigScriptInitial
-                extraNoncePlaceHolderLength +
-                scriptSigFinalBytes.Length);
-
-            // output transaction
-            txOut = CreateOutputTransaction();
-
-            // build coinbase initial
-            using(var stream = new MemoryStream())
-            {
-                var bs = new BitcoinStream(stream, true);
-
-                // version
-                bs.ReadWrite(ref txVersion);
-
-                // timestamp for POS coins
-                if (isPoS)
-                {
-                    var timestamp = BlockTemplate.CurTime;
-                    bs.ReadWrite(ref timestamp);
-                }
-
-                // serialize (simulated) input transaction
-                bs.ReadWriteAsVarInt(ref txInputCount);
-                bs.ReadWrite(ref sha256Empty);
-                bs.ReadWrite(ref txInPrevOutIndex);
-
-                // signature script initial part
-                bs.ReadWriteAsVarInt(ref sigScriptLength);
-                bs.ReadWrite(ref sigScriptInitialBytes);
-
-                // emit a simulated OP_PUSH(n) just without the payload (which is filled in by the miner: extranonce1 and extranonce2)
-                bs.ReadWrite(ref extraNoncePlaceHolderLengthByte);
-
-                // done
-                coinbaseInitial = stream.ToArray();
-                coinbaseInitialHex = coinbaseInitial.ToHexString();
-            }
-
-            // build coinbase final
-            using(var stream = new MemoryStream())
-            {
-                var bs = new BitcoinStream(stream, true);
-
-                // signature script final part
-                bs.ReadWrite(ref scriptSigFinalBytes);
-
-                // tx in sequence
-                bs.ReadWrite(ref txInSequence);
-
-                // serialize output transaction
-                var txOutBytes = SerializeOutputTransaction(txOut);
-                bs.ReadWrite(ref txOutBytes);
-
-                // misc
-                bs.ReadWrite(ref txLockTime);
-
-                // done
-                coinbaseFinal = stream.ToArray();
-                coinbaseFinalHex = coinbaseFinal.ToHexString();
-            }
-        }
-
-        protected virtual byte[] SerializeOutputTransaction(Transaction tx)
-        {
-            var withDefaultWitnessCommitment = !string.IsNullOrEmpty(BlockTemplate.DefaultWitnessCommitment);
-
-            var outputCount = (uint) tx.Outputs.Count;
-            if (withDefaultWitnessCommitment)
-                outputCount++;
-
-            using(var stream = new MemoryStream())
-            {
-                var bs = new BitcoinStream(stream, true);
-
-                // write output count
-                bs.ReadWriteAsVarInt(ref outputCount);
-
-                long amount;
-                byte[] raw;
-                uint rawLength;
-
-                // serialize witness (segwit)
-                if (withDefaultWitnessCommitment)
-                {
-                    amount = 0;
-                    raw = BlockTemplate.DefaultWitnessCommitment.HexToByteArray();
-                    rawLength = (uint)raw.Length;
-
-                    bs.ReadWrite(ref amount);
-                    bs.ReadWriteAsVarInt(ref rawLength);
-                    bs.ReadWrite(ref raw);
-                }
-
-                // serialize outputs
-                foreach (var output in tx.Outputs)
-                {
-                    amount = output.Value.Satoshi;
-                    var outScript = output.ScriptPubKey;
-                    raw = outScript.ToBytes(true);
-                    rawLength = (uint) raw.Length;
-
-                    bs.ReadWrite(ref amount);
-                    bs.ReadWriteAsVarInt(ref rawLength);
-                    bs.ReadWrite(ref raw);
-                }
-
-                return stream.ToArray();
-            }
-        }
-
-        protected virtual Script GenerateScriptSigInitial()
-        {
-            var now = ((DateTimeOffset) clock.Now).ToUnixTimeSeconds();
-
-            // script ops
-            var ops = new List<Op>();
-
-            // push block height
-            ops.Add(Op.GetPushOp(BlockTemplate.Height));
-
-            // optionally push aux-flags
-            if (!string.IsNullOrEmpty(BlockTemplate.CoinbaseAux?.Flags))
-                ops.Add(Op.GetPushOp(BlockTemplate.CoinbaseAux.Flags.HexToByteArray()));
-
-            // push timestamp
-            ops.Add(Op.GetPushOp(now));
-
-            return new Script(ops);
-        }
-
-        protected virtual Transaction CreateOutputTransaction()
-        {
-            rewardToPool = new Money(BlockTemplate.CoinbaseValue, MoneyUnit.Satoshi);
-
-            var tx = new Transaction();
-
-            tx.Outputs.Insert(0, new TxOut(rewardToPool, poolAddressDestination)
-            {
-                Value = rewardToPool
-            });
-
-            return tx;
-        }
-
-        protected bool RegisterSubmit(string extraNonce1, string extraNonce2, string nTime, string nonce)
-        {
-            var key = new StringBuilder()
-                .Append(extraNonce1)
-                .Append(extraNonce2.ToLower())  // lowercase as we don't want to accept case-sensitive values as valid.
-                .Append(nTime)
-                .Append(nonce.ToLower())        // lowercase as we don't want to accept case-sensitive values as valid.
-                .ToString();
-
-            lock (submissions)
-            {
-                if (submissions.Contains(key))
-                    return false;
-
-                submissions.Add(key);
-                return true;
-            }
-        }
-
-        protected virtual byte[] SerializeHeader(byte[] coinbaseHash, uint nTime, uint nonce)
-        {
-            // build merkle-root
-            var merkleRoot = mt.WithFirst(coinbaseHash);
-
-            var blockHeader = new BlockHeader
-            {
-                Version = (int) BlockTemplate.Version,
-                Bits = new Target(Encoders.Hex.DecodeData(BlockTemplate.Bits)),
-                HashPrevBlock = uint256.Parse(BlockTemplate.PreviousBlockhash),
-                HashMerkleRoot = new uint256(merkleRoot),
-                BlockTime = DateTimeOffset.FromUnixTimeSeconds(nTime),
-                Nonce = nonce
-            };
-
-            return blockHeader.ToBytes();
-        }
-
-        protected virtual BitcoinShare ProcessShareInternal(StratumClient worker, string extraNonce2, uint nTime, uint nonce)
-        {
-            var context = worker.GetContextAs<BitcoinWorkerContext>();
-            var extraNonce1 = context.ExtraNonce1;
-
-            // build coinbase
-            var coinbase = SerializeCoinbase(extraNonce1, extraNonce2);
-            var coinbaseHash = coinbaseHasher.Digest(coinbase);
-
-            // hash block-header
-            var headerBytes = SerializeHeader(coinbaseHash, nTime, nonce);
-            var headerHash = headerHasher.Digest(headerBytes, (ulong) nTime);
-            var headerValue = new uint256(headerHash);
-
-            // calc share-diff
-<<<<<<< HEAD
-            var shareDiff = (double) new BigRational(BitcoinConstants.Diff1, new BigInteger(headerHash)) * shareMultiplier;
-            var stratumDifficulty = worker.Context.Difficulty;
-=======
-            var shareDiff = (double) new BigRational(BitcoinConstants.Diff1, headerHash.ToBigInteger()) * shareMultiplier;
-            var stratumDifficulty = context.Difficulty;
->>>>>>> b94a34d4
-            var ratio = shareDiff / stratumDifficulty;
-
-            // check if the share meets the much harder block difficulty (block candidate)
-            var isBlockCandidate = headerValue <= blockTargetValue;
-
-            // test if share meets at least workers current difficulty
-            if (!isBlockCandidate && ratio < 0.99)
-            {
-                // check if share matched the previous difficulty from before a vardiff retarget
-                if (context.VarDiff?.LastUpdate != null && context.PreviousDifficulty.HasValue)
-                {
-                    ratio = shareDiff / context.PreviousDifficulty.Value;
-
-                    if (ratio < 0.99)
-                        throw new StratumException(StratumError.LowDifficultyShare, $"low difficulty share ({shareDiff})");
-
-                    // use previous difficulty
-                    stratumDifficulty = context.PreviousDifficulty.Value;
-                }
-
-                else
-                    throw new StratumException(StratumError.LowDifficultyShare, $"low difficulty share ({shareDiff})");
-            }
-
-            var result = new BitcoinShare
-            {
-                BlockHeight = BlockTemplate.Height,
-                IsBlockCandidate = isBlockCandidate
-            };
-
-            var blockBytes = SerializeBlock(headerBytes, coinbase);
-            result.BlockHex = blockBytes.ToHexString();
-            result.BlockHash = blockHasher.Digest(headerBytes, nTime).ToHexString();
-            result.BlockHeight = BlockTemplate.Height;
-            result.BlockReward = rewardToPool.ToDecimal(MoneyUnit.BTC);
-            result.Difficulty = stratumDifficulty;
-
-            return result;
-        }
-
-        protected virtual byte[] SerializeCoinbase(string extraNonce1, string extraNonce2)
-        {
-            var extraNonce1Bytes = extraNonce1.HexToByteArray();
-            var extraNonce2Bytes = extraNonce2.HexToByteArray();
-
-            using(var stream = new MemoryStream())
-            {
-                stream.Write(coinbaseInitial);
-                stream.Write(extraNonce1Bytes);
-                stream.Write(extraNonce2Bytes);
-                stream.Write(coinbaseFinal);
-
-                return stream.ToArray();
-            }
-        }
-
-        protected virtual byte[] SerializeBlock(byte[] header, byte[] coinbase)
-        {
-            var transactionCount = (uint) BlockTemplate.Transactions.Length + 1; // +1 for prepended coinbase tx
-            var rawTransactionBuffer = BuildRawTransactionBuffer();
-
-            using(var stream = new MemoryStream())
-            {
-                var bs = new BitcoinStream(stream, true);
-
-                bs.ReadWrite(ref header);
-                bs.ReadWriteAsVarInt(ref transactionCount);
-                bs.ReadWrite(ref coinbase);
-                bs.ReadWrite(ref rawTransactionBuffer);
-
-                // POS coins require a zero byte appended to block which the daemon replaces with the signature
-                if (isPoS)
-                    bs.ReadWrite((byte) 0);
-
-                return stream.ToArray();
-            }
-        }
-
-        protected virtual byte[] BuildRawTransactionBuffer()
-        {
-            using(var stream = new MemoryStream())
-            {
-                foreach(var tx in BlockTemplate.Transactions)
-                {
-                    var txRaw = tx.Data.HexToByteArray();
-                    stream.Write(txRaw);
-                }
-
-                return stream.ToArray();
-            }
-        }
-
-        #region API-Surface
-
-        public TBlockTemplate BlockTemplate { get; protected set; }
-        public double Difficulty { get; protected set; }
-
-        public string JobId { get; protected set; }
-
-        public virtual void Init(TBlockTemplate blockTemplate, string jobId,
-            PoolConfig poolConfig, ClusterConfig clusterConfig, IMasterClock clock,
-            IDestination poolAddressDestination, BitcoinNetworkType networkType,
-            bool isPoS, double shareMultiplier,
-            IHashAlgorithm coinbaseHasher, IHashAlgorithm headerHasher, IHashAlgorithm blockHasher)
-        {
-            Contract.RequiresNonNull(blockTemplate, nameof(blockTemplate));
-            Contract.RequiresNonNull(poolConfig, nameof(poolConfig));
-            Contract.RequiresNonNull(clusterConfig, nameof(clusterConfig));
-            Contract.RequiresNonNull(clock, nameof(clock));
-            Contract.RequiresNonNull(poolAddressDestination, nameof(poolAddressDestination));
-            Contract.RequiresNonNull(coinbaseHasher, nameof(coinbaseHasher));
-            Contract.RequiresNonNull(headerHasher, nameof(headerHasher));
-            Contract.RequiresNonNull(blockHasher, nameof(blockHasher));
-            Contract.Requires<ArgumentException>(!string.IsNullOrEmpty(jobId), $"{nameof(jobId)} must not be empty");
-
-            this.poolConfig = poolConfig;
-            this.clusterConfig = clusterConfig;
-            this.clock = clock;
-            this.poolAddressDestination = poolAddressDestination;
-            this.networkType = networkType;
-            BlockTemplate = blockTemplate;
-            JobId = jobId;
-            Difficulty = new Target(new NBitcoin.BouncyCastle.Math.BigInteger(BlockTemplate.Target, 16)).Difficulty;
-
-            extraNoncePlaceHolderLength = BitcoinConstants.ExtranoncePlaceHolderLength;
-            this.isPoS = isPoS;
-            this.shareMultiplier = shareMultiplier;
-
-            this.coinbaseHasher = coinbaseHasher;
-            this.headerHasher = headerHasher;
-            this.blockHasher = blockHasher;
-
-<<<<<<< HEAD
-            blockTargetValue = new uint256(BlockTemplate.Target);
-=======
-            if(!string.IsNullOrEmpty(BlockTemplate.Target))
-                blockTargetValue = new uint256(BlockTemplate.Target);
-            else
-            {
-                var tmp = new Target(BlockTemplate.Bits.HexToByteArray());
-                blockTargetValue = tmp.ToUInt256();
-            }
->>>>>>> b94a34d4
-
-            previousBlockHashReversedHex = BlockTemplate.PreviousBlockhash
-                .HexToByteArray()
-                .ReverseByteOrder()
-                .ToHexString();
-
-            BuildMerkleBranches();
-            BuildCoinbase();
-
-            jobParams = new object[]
-            {
-                JobId,
-                previousBlockHashReversedHex,
-                coinbaseInitialHex,
-                coinbaseFinalHex,
-                merkleBranchesHex,
-                BlockTemplate.Version.ToStringHex8(),
-                BlockTemplate.Bits,
-                BlockTemplate.CurTime.ToStringHex8(),
-                false
-            };
-        }
-
-        public virtual object GetJobParams(bool isNew)
-        {
-            jobParams[jobParams.Length - 1] = isNew;
-            return jobParams;
-        }
-
-        public virtual BitcoinShare ProcessShare(StratumClient worker,
-            string extraNonce2, string nTime, string nonce)
-        {
-            Contract.RequiresNonNull(worker, nameof(worker));
-            Contract.Requires<ArgumentException>(!string.IsNullOrEmpty(extraNonce2), $"{nameof(extraNonce2)} must not be empty");
-            Contract.Requires<ArgumentException>(!string.IsNullOrEmpty(nTime), $"{nameof(nTime)} must not be empty");
-            Contract.Requires<ArgumentException>(!string.IsNullOrEmpty(nonce), $"{nameof(nonce)} must not be empty");
-
-            var context = worker.GetContextAs<BitcoinWorkerContext>();
-
-            // validate nTime
-            if (nTime.Length != 8)
-                throw new StratumException(StratumError.Other, "incorrect size of ntime");
-
-            var nTimeInt = uint.Parse(nTime, NumberStyles.HexNumber);
-            if (nTimeInt < BlockTemplate.CurTime || nTimeInt > ((DateTimeOffset) clock.Now).ToUnixTimeSeconds() + 7200)
-                throw new StratumException(StratumError.Other, "ntime out of range");
-
-            // validate nonce
-            if (nonce.Length != 8)
-                throw new StratumException(StratumError.Other, "incorrect size of nonce");
-
-            var nonceInt = uint.Parse(nonce, NumberStyles.HexNumber);
-
-            // dupe check
-            if (!RegisterSubmit(context.ExtraNonce1, extraNonce2, nTime, nonce))
-                throw new StratumException(StratumError.DuplicateShare, "duplicate share");
-
-            return ProcessShareInternal(worker, extraNonce2, nTimeInt, nonceInt);
-        }
-
-        #endregion // API-Surface
-    }
-}
+﻿/*
+Copyright 2017 Coin Foundry (coinfoundry.org)
+Authors: Oliver Weichhold (oliver@weichhold.com)
+
+Permission is hereby granted, free of charge, to any person obtaining a copy of this software and
+associated documentation files (the "Software"), to deal in the Software without restriction,
+including without limitation the rights to use, copy, modify, merge, publish, distribute, sublicense,
+and/or sell copies of the Software, and to permit persons to whom the Software is furnished to do so,
+subject to the following conditions:
+
+The above copyright notice and this permission notice shall be included in all copies or substantial
+portions of the Software.
+
+THE SOFTWARE IS PROVIDED "AS IS", WITHOUT WARRANTY OF ANY KIND, EXPRESS OR IMPLIED, INCLUDING BUT NOT
+LIMITED TO THE WARRANTIES OF MERCHANTABILITY, FITNESS FOR A PARTICULAR PURPOSE AND NONINFRINGEMENT.
+IN NO EVENT SHALL THE AUTHORS OR COPYRIGHT HOLDERS BE LIABLE FOR ANY CLAIM, DAMAGES OR OTHER LIABILITY,
+WHETHER IN AN ACTION OF CONTRACT, TORT OR OTHERWISE, ARISING FROM, OUT OF OR IN CONNECTION WITH THE
+SOFTWARE OR THE USE OR OTHER DEALINGS IN THE SOFTWARE.
+*/
+
+using System;
+using System.Collections.Generic;
+using System.Globalization;
+using System.IO;
+using System.Linq;
+using System.Numerics;
+using System.Text;
+using MiningCore.Blockchain.Bitcoin.DaemonResponses;
+using MiningCore.Configuration;
+using MiningCore.Crypto;
+using MiningCore.Extensions;
+using MiningCore.Stratum;
+using MiningCore.Time;
+using MiningCore.Util;
+using NBitcoin;
+using NBitcoin.DataEncoders;
+using Contract = MiningCore.Contracts.Contract;
+using Transaction = NBitcoin.Transaction;
+
+namespace MiningCore.Blockchain.Bitcoin
+{
+    public class BitcoinJob<TBlockTemplate>
+        where TBlockTemplate : BlockTemplate
+    {
+        protected IHashAlgorithm blockHasher;
+        protected ClusterConfig clusterConfig;
+        protected IMasterClock clock;
+        protected IHashAlgorithm coinbaseHasher;
+        protected double shareMultiplier;
+        protected int extraNoncePlaceHolderLength;
+        protected IHashAlgorithm headerHasher;
+        protected bool isPoS;
+
+        protected BitcoinNetworkType networkType;
+        protected IDestination poolAddressDestination;
+        protected PoolConfig poolConfig;
+        protected HashSet<string> submissions = new HashSet<string>();
+        protected uint256 blockTargetValue;
+        protected byte[] coinbaseFinal;
+        protected string coinbaseFinalHex;
+        protected byte[] coinbaseInitial;
+        protected string coinbaseInitialHex;
+        protected string[] merkleBranchesHex;
+        protected MerkleTree mt;
+
+        ///////////////////////////////////////////
+        // GetJobParams related properties
+
+        protected object[] jobParams;
+        protected string previousBlockHashReversedHex;
+        protected Money rewardToPool;
+        protected Transaction txOut;
+
+        // serialization constants
+        protected static byte[] scriptSigFinalBytes = new Script(Op.GetPushOp(Encoding.UTF8.GetBytes("/MiningCore/"))).ToBytes();
+
+        protected static byte[] sha256Empty = Enumerable.Repeat((byte) 0, 32).ToArray();
+        protected static uint txVersion = 1u; // transaction version (currently 1) - see https://en.bitcoin.it/wiki/Transaction
+
+        protected static uint txInputCount = 1u;
+        protected static uint txInPrevOutIndex = (uint) (Math.Pow(2, 32) - 1);
+        protected static uint txInSequence;
+        protected static uint txLockTime;
+
+        protected virtual void BuildMerkleBranches()
+        {
+            var transactionHashes = BlockTemplate.Transactions
+                .Select(tx => (tx.TxId ?? tx.Hash)
+                    .HexToByteArray()
+                    .ReverseArray())
+                .ToArray();
+
+            mt = new MerkleTree(transactionHashes);
+
+            merkleBranchesHex = mt.Steps
+                .Select(x => x.ToHexString())
+                .ToArray();
+        }
+
+        protected virtual void BuildCoinbase()
+        {
+            var extraNoncePlaceHolderLengthByte = (byte) extraNoncePlaceHolderLength;
+
+            // generate script parts
+            var sigScriptInitial = GenerateScriptSigInitial();
+            var sigScriptInitialBytes = sigScriptInitial.ToBytes();
+
+            var sigScriptLength = (uint) (
+                sigScriptInitial.Length +
+                1 + // for extranonce-placeholder length after sigScriptInitial
+                extraNoncePlaceHolderLength +
+                scriptSigFinalBytes.Length);
+
+            // output transaction
+            txOut = CreateOutputTransaction();
+
+            // build coinbase initial
+            using(var stream = new MemoryStream())
+            {
+                var bs = new BitcoinStream(stream, true);
+
+                // version
+                bs.ReadWrite(ref txVersion);
+
+                // timestamp for POS coins
+                if (isPoS)
+                {
+                    var timestamp = BlockTemplate.CurTime;
+                    bs.ReadWrite(ref timestamp);
+                }
+
+                // serialize (simulated) input transaction
+                bs.ReadWriteAsVarInt(ref txInputCount);
+                bs.ReadWrite(ref sha256Empty);
+                bs.ReadWrite(ref txInPrevOutIndex);
+
+                // signature script initial part
+                bs.ReadWriteAsVarInt(ref sigScriptLength);
+                bs.ReadWrite(ref sigScriptInitialBytes);
+
+                // emit a simulated OP_PUSH(n) just without the payload (which is filled in by the miner: extranonce1 and extranonce2)
+                bs.ReadWrite(ref extraNoncePlaceHolderLengthByte);
+
+                // done
+                coinbaseInitial = stream.ToArray();
+                coinbaseInitialHex = coinbaseInitial.ToHexString();
+            }
+
+            // build coinbase final
+            using(var stream = new MemoryStream())
+            {
+                var bs = new BitcoinStream(stream, true);
+
+                // signature script final part
+                bs.ReadWrite(ref scriptSigFinalBytes);
+
+                // tx in sequence
+                bs.ReadWrite(ref txInSequence);
+
+                // serialize output transaction
+                var txOutBytes = SerializeOutputTransaction(txOut);
+                bs.ReadWrite(ref txOutBytes);
+
+                // misc
+                bs.ReadWrite(ref txLockTime);
+
+                // done
+                coinbaseFinal = stream.ToArray();
+                coinbaseFinalHex = coinbaseFinal.ToHexString();
+            }
+        }
+
+        protected virtual byte[] SerializeOutputTransaction(Transaction tx)
+        {
+            var withDefaultWitnessCommitment = !string.IsNullOrEmpty(BlockTemplate.DefaultWitnessCommitment);
+
+            var outputCount = (uint) tx.Outputs.Count;
+            if (withDefaultWitnessCommitment)
+                outputCount++;
+
+            using(var stream = new MemoryStream())
+            {
+                var bs = new BitcoinStream(stream, true);
+
+                // write output count
+                bs.ReadWriteAsVarInt(ref outputCount);
+
+                long amount;
+                byte[] raw;
+                uint rawLength;
+
+                // serialize witness (segwit)
+                if (withDefaultWitnessCommitment)
+                {
+                    amount = 0;
+                    raw = BlockTemplate.DefaultWitnessCommitment.HexToByteArray();
+                    rawLength = (uint)raw.Length;
+
+                    bs.ReadWrite(ref amount);
+                    bs.ReadWriteAsVarInt(ref rawLength);
+                    bs.ReadWrite(ref raw);
+                }
+
+                // serialize outputs
+                foreach (var output in tx.Outputs)
+                {
+                    amount = output.Value.Satoshi;
+                    var outScript = output.ScriptPubKey;
+                    raw = outScript.ToBytes(true);
+                    rawLength = (uint) raw.Length;
+
+                    bs.ReadWrite(ref amount);
+                    bs.ReadWriteAsVarInt(ref rawLength);
+                    bs.ReadWrite(ref raw);
+                }
+
+                return stream.ToArray();
+            }
+        }
+
+        protected virtual Script GenerateScriptSigInitial()
+        {
+            var now = ((DateTimeOffset) clock.Now).ToUnixTimeSeconds();
+
+            // script ops
+            var ops = new List<Op>();
+
+            // push block height
+            ops.Add(Op.GetPushOp(BlockTemplate.Height));
+
+            // optionally push aux-flags
+            if (!string.IsNullOrEmpty(BlockTemplate.CoinbaseAux?.Flags))
+                ops.Add(Op.GetPushOp(BlockTemplate.CoinbaseAux.Flags.HexToByteArray()));
+
+            // push timestamp
+            ops.Add(Op.GetPushOp(now));
+
+            return new Script(ops);
+        }
+
+        protected virtual Transaction CreateOutputTransaction()
+        {
+            rewardToPool = new Money(BlockTemplate.CoinbaseValue, MoneyUnit.Satoshi);
+
+            var tx = new Transaction();
+
+            tx.Outputs.Insert(0, new TxOut(rewardToPool, poolAddressDestination)
+            {
+                Value = rewardToPool
+            });
+
+            return tx;
+        }
+
+        protected bool RegisterSubmit(string extraNonce1, string extraNonce2, string nTime, string nonce)
+        {
+            var key = new StringBuilder()
+                .Append(extraNonce1)
+                .Append(extraNonce2.ToLower())  // lowercase as we don't want to accept case-sensitive values as valid.
+                .Append(nTime)
+                .Append(nonce.ToLower())        // lowercase as we don't want to accept case-sensitive values as valid.
+                .ToString();
+
+            lock (submissions)
+            {
+                if (submissions.Contains(key))
+                    return false;
+
+                submissions.Add(key);
+                return true;
+            }
+        }
+
+        protected virtual byte[] SerializeHeader(byte[] coinbaseHash, uint nTime, uint nonce)
+        {
+            // build merkle-root
+            var merkleRoot = mt.WithFirst(coinbaseHash);
+
+            var blockHeader = new BlockHeader
+            {
+                Version = (int) BlockTemplate.Version,
+                Bits = new Target(Encoders.Hex.DecodeData(BlockTemplate.Bits)),
+                HashPrevBlock = uint256.Parse(BlockTemplate.PreviousBlockhash),
+                HashMerkleRoot = new uint256(merkleRoot),
+                BlockTime = DateTimeOffset.FromUnixTimeSeconds(nTime),
+                Nonce = nonce
+            };
+
+            return blockHeader.ToBytes();
+        }
+
+        protected virtual BitcoinShare ProcessShareInternal(StratumClient worker, string extraNonce2, uint nTime, uint nonce)
+        {
+            var context = worker.GetContextAs<BitcoinWorkerContext>();
+            var extraNonce1 = context.ExtraNonce1;
+
+            // build coinbase
+            var coinbase = SerializeCoinbase(extraNonce1, extraNonce2);
+            var coinbaseHash = coinbaseHasher.Digest(coinbase);
+
+            // hash block-header
+            var headerBytes = SerializeHeader(coinbaseHash, nTime, nonce);
+            var headerHash = headerHasher.Digest(headerBytes, (ulong) nTime);
+            var headerValue = new uint256(headerHash);
+
+            // calc share-diff
+            var shareDiff = (double) new BigRational(BitcoinConstants.Diff1, headerHash.ToBigInteger()) * shareMultiplier;
+            var stratumDifficulty = context.Difficulty;
+            var ratio = shareDiff / stratumDifficulty;
+
+            // check if the share meets the much harder block difficulty (block candidate)
+            var isBlockCandidate = headerValue <= blockTargetValue;
+
+            // test if share meets at least workers current difficulty
+            if (!isBlockCandidate && ratio < 0.99)
+            {
+                // check if share matched the previous difficulty from before a vardiff retarget
+                if (context.VarDiff?.LastUpdate != null && context.PreviousDifficulty.HasValue)
+                {
+                    ratio = shareDiff / context.PreviousDifficulty.Value;
+
+                    if (ratio < 0.99)
+                        throw new StratumException(StratumError.LowDifficultyShare, $"low difficulty share ({shareDiff})");
+
+                    // use previous difficulty
+                    stratumDifficulty = context.PreviousDifficulty.Value;
+                }
+
+                else
+                    throw new StratumException(StratumError.LowDifficultyShare, $"low difficulty share ({shareDiff})");
+            }
+
+            var result = new BitcoinShare
+            {
+                BlockHeight = BlockTemplate.Height,
+                IsBlockCandidate = isBlockCandidate
+            };
+
+            var blockBytes = SerializeBlock(headerBytes, coinbase);
+            result.BlockHex = blockBytes.ToHexString();
+            result.BlockHash = blockHasher.Digest(headerBytes, nTime).ToHexString();
+            result.BlockHeight = BlockTemplate.Height;
+            result.BlockReward = rewardToPool.ToDecimal(MoneyUnit.BTC);
+            result.Difficulty = stratumDifficulty;
+
+            return result;
+        }
+
+        protected virtual byte[] SerializeCoinbase(string extraNonce1, string extraNonce2)
+        {
+            var extraNonce1Bytes = extraNonce1.HexToByteArray();
+            var extraNonce2Bytes = extraNonce2.HexToByteArray();
+
+            using(var stream = new MemoryStream())
+            {
+                stream.Write(coinbaseInitial);
+                stream.Write(extraNonce1Bytes);
+                stream.Write(extraNonce2Bytes);
+                stream.Write(coinbaseFinal);
+
+                return stream.ToArray();
+            }
+        }
+
+        protected virtual byte[] SerializeBlock(byte[] header, byte[] coinbase)
+        {
+            var transactionCount = (uint) BlockTemplate.Transactions.Length + 1; // +1 for prepended coinbase tx
+            var rawTransactionBuffer = BuildRawTransactionBuffer();
+
+            using(var stream = new MemoryStream())
+            {
+                var bs = new BitcoinStream(stream, true);
+
+                bs.ReadWrite(ref header);
+                bs.ReadWriteAsVarInt(ref transactionCount);
+                bs.ReadWrite(ref coinbase);
+                bs.ReadWrite(ref rawTransactionBuffer);
+
+                // POS coins require a zero byte appended to block which the daemon replaces with the signature
+                if (isPoS)
+                    bs.ReadWrite((byte) 0);
+
+                return stream.ToArray();
+            }
+        }
+
+        protected virtual byte[] BuildRawTransactionBuffer()
+        {
+            using(var stream = new MemoryStream())
+            {
+                foreach(var tx in BlockTemplate.Transactions)
+                {
+                    var txRaw = tx.Data.HexToByteArray();
+                    stream.Write(txRaw);
+                }
+
+                return stream.ToArray();
+            }
+        }
+
+        #region API-Surface
+
+        public TBlockTemplate BlockTemplate { get; protected set; }
+        public double Difficulty { get; protected set; }
+
+        public string JobId { get; protected set; }
+
+        public virtual void Init(TBlockTemplate blockTemplate, string jobId,
+            PoolConfig poolConfig, ClusterConfig clusterConfig, IMasterClock clock,
+            IDestination poolAddressDestination, BitcoinNetworkType networkType,
+            bool isPoS, double shareMultiplier,
+            IHashAlgorithm coinbaseHasher, IHashAlgorithm headerHasher, IHashAlgorithm blockHasher)
+        {
+            Contract.RequiresNonNull(blockTemplate, nameof(blockTemplate));
+            Contract.RequiresNonNull(poolConfig, nameof(poolConfig));
+            Contract.RequiresNonNull(clusterConfig, nameof(clusterConfig));
+            Contract.RequiresNonNull(clock, nameof(clock));
+            Contract.RequiresNonNull(poolAddressDestination, nameof(poolAddressDestination));
+            Contract.RequiresNonNull(coinbaseHasher, nameof(coinbaseHasher));
+            Contract.RequiresNonNull(headerHasher, nameof(headerHasher));
+            Contract.RequiresNonNull(blockHasher, nameof(blockHasher));
+            Contract.Requires<ArgumentException>(!string.IsNullOrEmpty(jobId), $"{nameof(jobId)} must not be empty");
+
+            this.poolConfig = poolConfig;
+            this.clusterConfig = clusterConfig;
+            this.clock = clock;
+            this.poolAddressDestination = poolAddressDestination;
+            this.networkType = networkType;
+            BlockTemplate = blockTemplate;
+            JobId = jobId;
+            Difficulty = new Target(new NBitcoin.BouncyCastle.Math.BigInteger(BlockTemplate.Target, 16)).Difficulty;
+
+            extraNoncePlaceHolderLength = BitcoinConstants.ExtranoncePlaceHolderLength;
+            this.isPoS = isPoS;
+            this.shareMultiplier = shareMultiplier;
+
+            this.coinbaseHasher = coinbaseHasher;
+            this.headerHasher = headerHasher;
+            this.blockHasher = blockHasher;
+
+            if(!string.IsNullOrEmpty(BlockTemplate.Target))
+                blockTargetValue = new uint256(BlockTemplate.Target);
+            else
+            {
+                var tmp = new Target(BlockTemplate.Bits.HexToByteArray());
+                blockTargetValue = tmp.ToUInt256();
+            }
+
+            previousBlockHashReversedHex = BlockTemplate.PreviousBlockhash
+                .HexToByteArray()
+                .ReverseByteOrder()
+                .ToHexString();
+
+            BuildMerkleBranches();
+            BuildCoinbase();
+
+            jobParams = new object[]
+            {
+                JobId,
+                previousBlockHashReversedHex,
+                coinbaseInitialHex,
+                coinbaseFinalHex,
+                merkleBranchesHex,
+                BlockTemplate.Version.ToStringHex8(),
+                BlockTemplate.Bits,
+                BlockTemplate.CurTime.ToStringHex8(),
+                false
+            };
+        }
+
+        public virtual object GetJobParams(bool isNew)
+        {
+            jobParams[jobParams.Length - 1] = isNew;
+            return jobParams;
+        }
+
+        public virtual BitcoinShare ProcessShare(StratumClient worker,
+            string extraNonce2, string nTime, string nonce)
+        {
+            Contract.RequiresNonNull(worker, nameof(worker));
+            Contract.Requires<ArgumentException>(!string.IsNullOrEmpty(extraNonce2), $"{nameof(extraNonce2)} must not be empty");
+            Contract.Requires<ArgumentException>(!string.IsNullOrEmpty(nTime), $"{nameof(nTime)} must not be empty");
+            Contract.Requires<ArgumentException>(!string.IsNullOrEmpty(nonce), $"{nameof(nonce)} must not be empty");
+
+            var context = worker.GetContextAs<BitcoinWorkerContext>();
+
+            // validate nTime
+            if (nTime.Length != 8)
+                throw new StratumException(StratumError.Other, "incorrect size of ntime");
+
+            var nTimeInt = uint.Parse(nTime, NumberStyles.HexNumber);
+            if (nTimeInt < BlockTemplate.CurTime || nTimeInt > ((DateTimeOffset) clock.Now).ToUnixTimeSeconds() + 7200)
+                throw new StratumException(StratumError.Other, "ntime out of range");
+
+            // validate nonce
+            if (nonce.Length != 8)
+                throw new StratumException(StratumError.Other, "incorrect size of nonce");
+
+            var nonceInt = uint.Parse(nonce, NumberStyles.HexNumber);
+
+            // dupe check
+            if (!RegisterSubmit(context.ExtraNonce1, extraNonce2, nTime, nonce))
+                throw new StratumException(StratumError.DuplicateShare, "duplicate share");
+
+            return ProcessShareInternal(worker, extraNonce2, nTimeInt, nonceInt);
+        }
+
+        #endregion // API-Surface
+    }
+}